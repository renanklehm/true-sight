import __future__

import os
import json
import optuna
import numpy as np
import tensorflow as tf
import tensorflow_models as tfm
import matplotlib.pyplot as plt
from datetime import datetime
from truesight.preprocessing import Preprocessor
<<<<<<< HEAD
=======
from keras import backend as K
from truesight.transformer import Encoder
from truesight.layers import CoherenceLayer
>>>>>>> 5b9e6cd3

class TrueSight:

    def __init__(
            self,
            preprocessor: Preprocessor,
            model_folder: str = 'best_model',
            hparams_folder: str = './hparams',
        ) -> None:
        self.model_folder = model_folder
        self.hparams_folder = hparams_folder
        os.makedirs(self.hparams_folder, exist_ok=True)

        self.preprocessor = preprocessor
        self.set_hparams()
        self.model = self.get_model(self.hparams)

    def get_model(
            self, 
            hparams: dict = {}
        ) -> tf.keras.Model:
        x_inputs = []
        x_outputs = []
        x = []
        for i in range(len(self.preprocessor.models)):
<<<<<<< HEAD
            x_inputs.append(tf.keras.layers.Input((self.preprocessor.input_shape[i], 1), name = f"input_{i}"))
=======
            x_inputs.append(tf.keras.layers.Input((self.preprocessor.input_shape[i],), name = f"input_{i}"))
>>>>>>> 5b9e6cd3
            x.append(x_inputs[i])
            x[i] = tf.keras.layers.LayerNormalization(epsilon=1e-8)(x[i])
            x[i] = tf.expand_dims(x[i], axis=-1)
            x[i] = tf.keras.layers.Dropout(hparams['dropout_rate'], name=f"dropout_{i}")(x[i], training = True)
            x[i] = tf.keras.layers.Dense(hparams['dff'], activation='selu', name=f"dense_input_{i}")(x[i])
            x[i] = tf.keras.layers.Conv1D(hparams['d_model'], kernel_size=7, activation='selu', padding='same', name=f"conv1d_{i}_1")(x[i])
            x[i] = tf.keras.layers.MaxPooling1D(pool_size=2, padding='same', name=f"max_pool_{i}_1")(x[i])
            x[i] = tf.keras.layers.Conv1D(hparams['d_model'], kernel_size=3, activation='selu', padding='same', name=f"conv1d_{i}_2")(x[i])
            x[i] = tf.keras.layers.MaxPooling1D(pool_size=2, padding='same', name=f"max_pool_{i}_2")(x[i])
            x[i] = tf.keras.layers.Bidirectional(tf.keras.layers.LSTM(hparams['d_model'], return_sequences=True), name=f"bidirectional_lstm_{i}")(x[i])
            x[i] = tf.keras.layers.TimeDistributed(tf.keras.layers.Dense(hparams['dff'], activation='selu'), name=f"timedistributed_dense_{i}")(x[i])
            x[i] = tf.keras.layers.Flatten(name=f"flatten_{i}")(x[i])
<<<<<<< HEAD
            x[i] = tf.keras.layers.Dense(hparams['hidden_size'], activation='selu', name=f"dense_output_{i}")(x[i])
            x_outputs.append(x[i])
            
        x_inputs.append(tf.keras.layers.Input((self.preprocessor.input_shape[-1],), name = "nlp_input"))
        x.append(x_inputs[-1])
        inputs = tf.keras.layers.Input(shape=input_shape)
        x = inputs
        x = tfm.nlp.layers.TransformerEncoderBlock(64, 128)(x)
        x = tfm.nlp.layers.TransformerDecoderBlock(64, 128)(x)
        outputs = tf.keras.layers.Dense(output_shape, activation='softmax')(x)
        x_outputs.append(x[-1])

        y = tf.keras.layers.Concatenate(name="concatenate")(x_outputs)
        y = tf.keras.layers.Dense(hparams['hidden_size'], activation='selu', name="dense_output")(y)
        y = tf.keras.layers.Dropout(hparams['dropout_rate'], name="dropout_output")(y, training = True)
        y = tf.keras.layers.Dense(self.preprocessor.forecast_horizon, activation='selu', name="output_dense")(y)
=======
            x[i] = tf.keras.layers.LayerNormalization(epsilon=1e-8)(x[i])
            x_outputs.append(x[i])
        
        x_inputs.append(tf.keras.layers.Input((self.preprocessor.input_shape[-1],), name = "transformer_input"))
        x.append(x_inputs[-1])
        #x[-1] = tf.expand_dims(x[-1], axis=-1)
        #x[-1] = Encoder(
        #    num_layers = hparams['num_layers'],
        #    d_model = hparams['d_model'], 
        #    num_heads = hparams['num_heads'], 
        #    dff = hparams['dff'], 
        #    vocab_size = self.preprocessor.vectorizer.vocabulary_size(),
        #    dropout_rate = hparams['dropout_rate'])(x[-1])
        #x[-1] = tf.keras.layers.Flatten(name=f"flatten_descriptor")(x[-1])
        #x[-1] = tf.keras.layers.LayerNormalization(epsilon=1e-8)(x[-1])
        #x_outputs.append(x[-1])

        #y = tf.keras.layers.Concatenate(name="concatenate")(x_outputs)
        #y = tf.keras.layers.Dense(self.preprocessor.forecast_horizon, name="output")(y)
        
        y = CoherenceLayer(context_size=hparams['d_model'], timesteps=self.preprocessor.forecast_horizon, name="output")(x)
        
>>>>>>> 5b9e6cd3
        model = tf.keras.Model(x_inputs, y, name="TrueSight")
        optimizer = tf.keras.optimizers.Adam(learning_rate=hparams['learning_rate'])
        model.compile(optimizer=optimizer, loss='mse')
        return model
    
    def fit(
            self,
            batch_size: int = 128, 
            epochs: int = 100, 
            callbacks: list = [],
            save_best_model: bool = True,
            verbose: bool = True
        ):
        K.set_value(self.model.optimizer.learning_rate, self.hparams['learning_rate'])
        self.history = self.model.fit(
            x = self.preprocessor.X_train,
            y = self.preprocessor.Y_train,
            batch_size = batch_size,
            epochs = epochs,
            validation_data = [self.preprocessor.X_val, self.preprocessor.Y_val],
            callbacks = callbacks,
            verbose = verbose
            )
        
        if save_best_model: self.model.save(self.model_folder)

    def predict(
            self,
            X: list,
            n_repeats: int = 1,
            batch_size: int = 128,
            n_quantiles: int = 1,
            return_quantiles: bool = False,
            verbose: bool = True
        ) -> np.ndarray:

        yhat = []
        for i in range(n_repeats):
            yhat.append(self.model.predict(X, batch_size=batch_size, verbose=verbose))
        yhat = np.array(yhat)

        if return_quantiles or n_quantiles != 1: yhat = np.quantile(yhat, np.linspace(0, 1, n_quantiles), axis=0)
        else: yhat = np.mean(yhat, axis=0)
        return yhat

    def load_model(self):
        if not os.path.exists(self.model_folder): raise Exception("No model found")
        self.model = tf.keras.models.load_model(self.model_folder)
    
    def load_hparams(self):
        if not os.path.exists(f'{self.hparams_folder}/best_hparams.json'): raise Exception("No best hparams found, please run the auto_tune() first")
        with open(f'{self.hparams_folder}/best_hparams.json', 'r') as file: self.hparams = json.load(file)

    def set_hparams(
            self,
<<<<<<< HEAD
            embedding_dim: int = 256,
            num_filters: int = 64,
            kernel_size: int = 3,
            lstm_units: int = 64,
            hidden_size: int = 64,
            num_heads: int = 4,
            key_dim: int = 64,
=======
            num_layers: int = 4,
            lstm_units: int = 128,
            d_model: int = 128,
            dff: int = 512,
            num_heads: int = 8,
            dropout_rate: int = 0.1,
>>>>>>> 5b9e6cd3
            learning_rate: float = 0.001,
        ) -> None:
        
        self.hparams = {
<<<<<<< HEAD
            'embedding_dim': embedding_dim,
            'num_filters': num_filters,
            'kernel_size': kernel_size,
=======
            'num_layers': num_layers,
>>>>>>> 5b9e6cd3
            'lstm_units': lstm_units,
            'd_model': d_model,
            'dff': dff,
            'num_heads': num_heads,
            'dropout_rate': dropout_rate,
            'learning_rate': learning_rate
        }

    def objective(self, trial):
<<<<<<< HEAD
        embedding_dim = trial.suggest_int("embedding_dim", self.min_embedding_dim, self.max_embedding_dim)
        num_filters = trial.suggest_int("num_filters", self.min_num_filters, self.max_num_filters)
        kernel_size = trial.suggest_int("kernel_size", self.min_kernel_size, self.max_kernel_size)
        lstm_units = trial.suggest_int("lstm_units", self.min_lstm_units, self.max_lstm_units)
        hidden_size = trial.suggest_int("hidden_size", self.min_hidden_size, self.max_hidden_size)
        num_heads = trial.suggest_int("num_heads", self.min_num_heads, self.max_num_heads)
        key_dim = trial.suggest_int("key_dim", self.min_key_dim, self.max_key_dim)
        dropout_rate = trial.suggest_float("dropout_rate", self.min_dropout_rate, self.max_dropout_rate )
        learning_rate = trial.suggest_float("learning_rate", self.min_learning_rate, self.max_learning_rate)
        hparams = {
            'embedding_dim': embedding_dim,
            'num_filters': num_filters,
            'kernel_size': kernel_size,
=======
        num_layers = trial.suggest_int("num_layers", self._min_num_layers, self._max_num_layers)
        lstm_units = trial.suggest_int("lstm_units", self._min_lstm_units, self._max_lstm_units)
        d_model = trial.suggest_int("d_model", self._min_d_model, self._max_d_model)
        dff = trial.suggest_int("dff", self._min_dff, self._max_dff)
        num_heads = trial.suggest_int("num_heads", self._min_num_heads, self._max_num_heads)
        dropout_rate = trial.suggest_float("dropout_rate", self._min_dropout_rate, self._max_dropout_rate)
        learning_rate = trial.suggest_float("learning_rate", self._min_learning_rate, self._max_learning_rate)
        hparams = {
            'num_layers': num_layers,
>>>>>>> 5b9e6cd3
            'lstm_units': lstm_units,
            'd_model': d_model,
            'dff': dff,
            'num_heads': num_heads,
            'dropout_rate': dropout_rate,
            'learning_rate': learning_rate
        }
        model = self.get_model(hparams)
        model.fit(self.preprocessor.X_train, self.preprocessor.Y_train, epochs = self.epochs, batch_size = self.batch_size, verbose = 0)
        score = model.evaluate(self.preprocessor.X_val, self.preprocessor.Y_val, batch_size = self.batch_size, verbose = 0)
        score = np.array(score).mean()
        with open(f'{self.hparams_folder}/{datetime.now().strftime("%Y%m%d%H%M%S")}-{score}.json', 'w') as file: json.dump(hparams, file)
        return score

    def auto_tune(
            self,
            n_trials: int,
            batch_size: int = 128,
            epochs: int = 5,
<<<<<<< HEAD
            min_embedding_dim: int = 32,
            max_embedding_dim: int = 512,
            min_num_filters: int = 32,
            max_num_filters: int = 256,
            min_kernel_size: int = 3,
            max_kernel_size: int = 21,
=======
            min_num_layers: int = 1,
            max_num_layers: int = 10,
>>>>>>> 5b9e6cd3
            min_lstm_units: int = 32,
            max_lstm_units: int = 512,
            min_d_model: int = 32,
            max_d_model: int = 512,
            min_dff: int = 32,
            max_dff: int = 512,
            min_num_heads: int = 1,
            max_num_heads: int = 10,
            min_dropout_rate: float = 0.1,
            max_dropout_rate: float = 0.5,
            min_learning_rate: float = 0.0001,
            max_learning_rate: float = 0.01,
        ) -> dict:

<<<<<<< HEAD
        self.batch_size = batch_size
        self.epochs = epochs
        self.min_embedding_dim = min_embedding_dim
        self.max_embedding_dim = max_embedding_dim
        self.min_num_filters = min_num_filters
        self.max_num_filters = max_num_filters
        self.min_kernel_size = min_kernel_size
        self.max_kernel_size = max_kernel_size
        self.min_lstm_units = min_lstm_units
        self.max_lstm_units = max_lstm_units
        self.min_hidden_size = min_hidden_size
        self.max_hidden_size = max_hidden_size
        self.min_num_heads = min_num_heads
        self.max_num_heads = max_num_heads
        self.min_key_dim = min_key_dim
        self.max_key_dim = max_key_dim
        self.min_learning_rate = min_learning_rate
        self.max_learning_rate = max_learning_rate
        self.min_dropout_rate = min_dropout_rate
        self.max_dropout_rate = max_dropout_rate
=======
        self._batch_size = batch_size
        self._epochs = epochs
        self._min_num_layers = min_num_layers
        self._max_num_layers = max_num_layers
        self._min_lstm_units = min_lstm_units
        self._max_lstm_units = max_lstm_units
        self._min_d_model = min_d_model
        self._max_d_model = max_d_model
        self._min_dff = min_dff
        self._max_dff = max_dff
        self._min_num_heads = min_num_heads
        self._max_num_heads = max_num_heads
        self._min_dropout_rate = min_dropout_rate
        self._max_dropout_rate = max_dropout_rate
        self._min_learning_rate = min_learning_rate
        self._max_learning_rate = max_learning_rate
>>>>>>> 5b9e6cd3
        
        file_list = os.listdir(self.hparams_folder)
        for file_name in file_list:
            file_path = os.path.join(self.hparams_folder, file_name)
            if os.path.isfile(file_path):
                os.remove(file_path)

        study = optuna.create_study(direction="minimize")
        study.optimize(self.objective, n_trials=n_trials)
        self.hparams = study.best_trial.params
        with open(f'{self.hparams_folder}/best_hparams.json', 'w') as file: json.dump(self.hparams, file)
        return self.hparams

    def plot_history(self):
        if not hasattr(self, 'history'): raise Exception('No history found. Please train the model first.')
        plt.plot(self.history.history['loss'], label='train')
        plt.plot(self.history.history['val_loss'], label='validation')
        plt.legend()
        plt.show()<|MERGE_RESOLUTION|>--- conflicted
+++ resolved
@@ -9,12 +9,6 @@
 import matplotlib.pyplot as plt
 from datetime import datetime
 from truesight.preprocessing import Preprocessor
-<<<<<<< HEAD
-=======
-from keras import backend as K
-from truesight.transformer import Encoder
-from truesight.layers import CoherenceLayer
->>>>>>> 5b9e6cd3
 
 class TrueSight:
 
@@ -40,11 +34,7 @@
         x_outputs = []
         x = []
         for i in range(len(self.preprocessor.models)):
-<<<<<<< HEAD
             x_inputs.append(tf.keras.layers.Input((self.preprocessor.input_shape[i], 1), name = f"input_{i}"))
-=======
-            x_inputs.append(tf.keras.layers.Input((self.preprocessor.input_shape[i],), name = f"input_{i}"))
->>>>>>> 5b9e6cd3
             x.append(x_inputs[i])
             x[i] = tf.keras.layers.LayerNormalization(epsilon=1e-8)(x[i])
             x[i] = tf.expand_dims(x[i], axis=-1)
@@ -57,7 +47,6 @@
             x[i] = tf.keras.layers.Bidirectional(tf.keras.layers.LSTM(hparams['d_model'], return_sequences=True), name=f"bidirectional_lstm_{i}")(x[i])
             x[i] = tf.keras.layers.TimeDistributed(tf.keras.layers.Dense(hparams['dff'], activation='selu'), name=f"timedistributed_dense_{i}")(x[i])
             x[i] = tf.keras.layers.Flatten(name=f"flatten_{i}")(x[i])
-<<<<<<< HEAD
             x[i] = tf.keras.layers.Dense(hparams['hidden_size'], activation='selu', name=f"dense_output_{i}")(x[i])
             x_outputs.append(x[i])
             
@@ -74,30 +63,7 @@
         y = tf.keras.layers.Dense(hparams['hidden_size'], activation='selu', name="dense_output")(y)
         y = tf.keras.layers.Dropout(hparams['dropout_rate'], name="dropout_output")(y, training = True)
         y = tf.keras.layers.Dense(self.preprocessor.forecast_horizon, activation='selu', name="output_dense")(y)
-=======
-            x[i] = tf.keras.layers.LayerNormalization(epsilon=1e-8)(x[i])
-            x_outputs.append(x[i])
-        
-        x_inputs.append(tf.keras.layers.Input((self.preprocessor.input_shape[-1],), name = "transformer_input"))
-        x.append(x_inputs[-1])
-        #x[-1] = tf.expand_dims(x[-1], axis=-1)
-        #x[-1] = Encoder(
-        #    num_layers = hparams['num_layers'],
-        #    d_model = hparams['d_model'], 
-        #    num_heads = hparams['num_heads'], 
-        #    dff = hparams['dff'], 
-        #    vocab_size = self.preprocessor.vectorizer.vocabulary_size(),
-        #    dropout_rate = hparams['dropout_rate'])(x[-1])
-        #x[-1] = tf.keras.layers.Flatten(name=f"flatten_descriptor")(x[-1])
-        #x[-1] = tf.keras.layers.LayerNormalization(epsilon=1e-8)(x[-1])
-        #x_outputs.append(x[-1])
-
-        #y = tf.keras.layers.Concatenate(name="concatenate")(x_outputs)
-        #y = tf.keras.layers.Dense(self.preprocessor.forecast_horizon, name="output")(y)
-        
-        y = CoherenceLayer(context_size=hparams['d_model'], timesteps=self.preprocessor.forecast_horizon, name="output")(x)
-        
->>>>>>> 5b9e6cd3
+
         model = tf.keras.Model(x_inputs, y, name="TrueSight")
         optimizer = tf.keras.optimizers.Adam(learning_rate=hparams['learning_rate'])
         model.compile(optimizer=optimizer, loss='mse')
@@ -153,7 +119,6 @@
 
     def set_hparams(
             self,
-<<<<<<< HEAD
             embedding_dim: int = 256,
             num_filters: int = 64,
             kernel_size: int = 3,
@@ -161,25 +126,13 @@
             hidden_size: int = 64,
             num_heads: int = 4,
             key_dim: int = 64,
-=======
-            num_layers: int = 4,
-            lstm_units: int = 128,
-            d_model: int = 128,
-            dff: int = 512,
-            num_heads: int = 8,
-            dropout_rate: int = 0.1,
->>>>>>> 5b9e6cd3
             learning_rate: float = 0.001,
         ) -> None:
         
         self.hparams = {
-<<<<<<< HEAD
             'embedding_dim': embedding_dim,
             'num_filters': num_filters,
             'kernel_size': kernel_size,
-=======
-            'num_layers': num_layers,
->>>>>>> 5b9e6cd3
             'lstm_units': lstm_units,
             'd_model': d_model,
             'dff': dff,
@@ -189,7 +142,6 @@
         }
 
     def objective(self, trial):
-<<<<<<< HEAD
         embedding_dim = trial.suggest_int("embedding_dim", self.min_embedding_dim, self.max_embedding_dim)
         num_filters = trial.suggest_int("num_filters", self.min_num_filters, self.max_num_filters)
         kernel_size = trial.suggest_int("kernel_size", self.min_kernel_size, self.max_kernel_size)
@@ -203,17 +155,6 @@
             'embedding_dim': embedding_dim,
             'num_filters': num_filters,
             'kernel_size': kernel_size,
-=======
-        num_layers = trial.suggest_int("num_layers", self._min_num_layers, self._max_num_layers)
-        lstm_units = trial.suggest_int("lstm_units", self._min_lstm_units, self._max_lstm_units)
-        d_model = trial.suggest_int("d_model", self._min_d_model, self._max_d_model)
-        dff = trial.suggest_int("dff", self._min_dff, self._max_dff)
-        num_heads = trial.suggest_int("num_heads", self._min_num_heads, self._max_num_heads)
-        dropout_rate = trial.suggest_float("dropout_rate", self._min_dropout_rate, self._max_dropout_rate)
-        learning_rate = trial.suggest_float("learning_rate", self._min_learning_rate, self._max_learning_rate)
-        hparams = {
-            'num_layers': num_layers,
->>>>>>> 5b9e6cd3
             'lstm_units': lstm_units,
             'd_model': d_model,
             'dff': dff,
@@ -233,17 +174,12 @@
             n_trials: int,
             batch_size: int = 128,
             epochs: int = 5,
-<<<<<<< HEAD
             min_embedding_dim: int = 32,
             max_embedding_dim: int = 512,
             min_num_filters: int = 32,
             max_num_filters: int = 256,
             min_kernel_size: int = 3,
             max_kernel_size: int = 21,
-=======
-            min_num_layers: int = 1,
-            max_num_layers: int = 10,
->>>>>>> 5b9e6cd3
             min_lstm_units: int = 32,
             max_lstm_units: int = 512,
             min_d_model: int = 32,
@@ -258,7 +194,7 @@
             max_learning_rate: float = 0.01,
         ) -> dict:
 
-<<<<<<< HEAD
+
         self.batch_size = batch_size
         self.epochs = epochs
         self.min_embedding_dim = min_embedding_dim
@@ -279,24 +215,6 @@
         self.max_learning_rate = max_learning_rate
         self.min_dropout_rate = min_dropout_rate
         self.max_dropout_rate = max_dropout_rate
-=======
-        self._batch_size = batch_size
-        self._epochs = epochs
-        self._min_num_layers = min_num_layers
-        self._max_num_layers = max_num_layers
-        self._min_lstm_units = min_lstm_units
-        self._max_lstm_units = max_lstm_units
-        self._min_d_model = min_d_model
-        self._max_d_model = max_d_model
-        self._min_dff = min_dff
-        self._max_dff = max_dff
-        self._min_num_heads = min_num_heads
-        self._max_num_heads = max_num_heads
-        self._min_dropout_rate = min_dropout_rate
-        self._max_dropout_rate = max_dropout_rate
-        self._min_learning_rate = min_learning_rate
-        self._max_learning_rate = max_learning_rate
->>>>>>> 5b9e6cd3
         
         file_list = os.listdir(self.hparams_folder)
         for file_name in file_list:
