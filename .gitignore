# Pickle
pickle/*
best_model*
hparams*
.vscode*
*.ipynb
*.pkl
*.csv
*.h5
*.pypirc
.vscode*
<<<<<<< HEAD
=======
launch.json
>>>>>>> 5b9e6cd3

# Byte-compiled / optimized / DLL files
__pycache__/
*.py[cod]
*$py.class

# C extensions
*.so

# Distribution / packaging
.Python
build/
develop-eggs/
dist/
downloads/
eggs/
.eggs/
lib/
lib64/
parts/
sdist/
var/
wheels/
share/python-wheels/
*.egg-info/
.installed.cfg
*.egg
MANIFEST

# PyInstaller
#  Usually these files are written by a python script from a template
#  before PyInstaller builds the exe, so as to inject date/other infos into it.
*.manifest
*.spec

# Installer logs
pip-log.txt
pip-delete-this-directory.txt

# Unit test / coverage reports
htmlcov/
.tox/
.nox/
.coverage
.coverage.*
.cache
nosetests.xml
coverage.xml
*.cover
*.py,cover
.hypothesis/
.pytest_cache/
cover/

# Translations
*.mo
*.pot

# Django stuff:
*.log
local_settings.py
db.sqlite3
db.sqlite3-journal

# Flask stuff:
instance/
.webassets-cache

# Scrapy stuff:
.scrapy

# Sphinx documentation
docs/_build/

# PyBuilder
.pybuilder/
target/

# Jupyter Notebook
.ipynb_checkpoints

# IPython
profile_default/
ipython_config.py

# pyenv
#   For a library or package, you might want to ignore these files since the code is
#   intended to run in multiple environments; otherwise, check them in:
# .python-version

# pipenv
#   According to pypa/pipenv#598, it is recommended to include Pipfile.lock in version control.
#   However, in case of collaboration, if having platform-specific dependencies or dependencies
#   having no cross-platform support, pipenv may install dependencies that don't work, or not
#   install all needed dependencies.
#Pipfile.lock

# poetry
#   Similar to Pipfile.lock, it is generally recommended to include poetry.lock in version control.
#   This is especially recommended for binary packages to ensure reproducibility, and is more
#   commonly ignored for libraries.
#   https://python-poetry.org/docs/basic-usage/#commit-your-poetrylock-file-to-version-control
#poetry.lock

# pdm
#   Similar to Pipfile.lock, it is generally recommended to include pdm.lock in version control.
#pdm.lock
#   pdm stores project-wide configurations in .pdm.toml, but it is recommended to not include it
#   in version control.
#   https://pdm.fming.dev/#use-with-ide
.pdm.toml

# PEP 582; used by e.g. github.com/David-OConnor/pyflow and github.com/pdm-project/pdm
__pypackages__/

# Celery stuff
celerybeat-schedule
celerybeat.pid

# SageMath parsed files
*.sage.py

# Environments
.env
.venv
env/
venv/
ENV/
env.bak/
venv.bak/

# Spyder project settings
.spyderproject
.spyproject

# Rope project settings
.ropeproject

# mkdocs documentation
/site

# mypy
.mypy_cache/
.dmypy.json
dmypy.json

# Pyre type checker
.pyre/

# pytype static type analyzer
.pytype/

# Cython debug symbols
cython_debug/

# PyCharm
#  JetBrains specific template is maintained in a separate JetBrains.gitignore that can
#  be found at https://github.com/github/gitignore/blob/main/Global/JetBrains.gitignore
#  and can be added to the global gitignore or merged into this file.  For a more nuclear
#  option (not recommended) you can uncomment the following to ignore the entire idea folder.
#.idea/<|MERGE_RESOLUTION|>--- conflicted
+++ resolved
@@ -9,10 +9,6 @@
 *.h5
 *.pypirc
 .vscode*
-<<<<<<< HEAD
-=======
-launch.json
->>>>>>> 5b9e6cd3
 
 # Byte-compiled / optimized / DLL files
 __pycache__/
